# -*- coding: utf-8 -*-
<<<<<<< HEAD

__author__ = 'Miguel Freire Couy'
__credits__ = ['Miguel Freire Couy']
__version__ = '0.0.1'
__maintainer__ = 'Miguel Freire Couy'
__email__ = 'miguel.couy@outlook.com'
__status__ = 'Production'

=======
>>>>>>> a933bfb4
from .controller import Controller<|MERGE_RESOLUTION|>--- conflicted
+++ resolved
@@ -1,13 +1,2 @@
 # -*- coding: utf-8 -*-
-<<<<<<< HEAD
-
-__author__ = 'Miguel Freire Couy'
-__credits__ = ['Miguel Freire Couy']
-__version__ = '0.0.1'
-__maintainer__ = 'Miguel Freire Couy'
-__email__ = 'miguel.couy@outlook.com'
-__status__ = 'Production'
-
-=======
->>>>>>> a933bfb4
 from .controller import Controller